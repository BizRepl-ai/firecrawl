--- conflicted
+++ resolved
@@ -1,10 +1,6 @@
 {
   "name": "@mendable/firecrawl-js",
-<<<<<<< HEAD
-  "version": "1.11.1",
-=======
-  "version": "1.11.2",
->>>>>>> 87757d9b
+  "version": "1.11.3",
   "description": "JavaScript SDK for Firecrawl API",
   "main": "dist/index.js",
   "types": "dist/index.d.ts",
